--- conflicted
+++ resolved
@@ -30,10 +30,6 @@
             if line.startswith("TOKEN"):
                 token = line.split("=")[1].strip()
 
-<<<<<<< HEAD
     bot.load_extension("features.todo_list")
-    bot.start(token)
-=======
-bot.load_extension("features.database")
-bot.start("Your token goes here")
->>>>>>> 44e9e2a4
+    bot.load_extension("features.database")
+    bot.start(token)