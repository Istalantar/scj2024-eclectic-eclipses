--- conflicted
+++ resolved
@@ -12,13 +12,6 @@
 
 bot = Client(intents=Intents.DEFAULT)
 
-env_path = Path(".env")
-if not Path.exists(env_path):
-    print("No .env file for the token found")
-    sys.exit(1)
-load_dotenv()
-token = os.getenv("TOKEN")
-
 
 @listen(Ready)
 async def on_ready() -> None:
@@ -28,12 +21,17 @@
 
 
 if __name__ == "__main__":
+    env_path = Path(".env")
+    if not Path.exists(env_path):
+        print("No .env file for the token found")
+        sys.exit(1)
+
+    load_dotenv()
+    token = os.getenv("TOKEN")
+
     bot.load_extension("features.todo_list")
     bot.load_extension("features.database")
-<<<<<<< HEAD
     bot.load_extension("features.dictionary")
-=======
     bot.load_extension("features.reminder")
     bot.load_extension("features.calculator")
->>>>>>> 27e9dce9
     bot.start(token)